--- conflicted
+++ resolved
@@ -10,21 +10,12 @@
 
 [dependencies]
 clap = "2.33.3"
-<<<<<<< HEAD
 solana-clap-utils = "=1.14.12"
 solomka-cli-config = "=1.14.12"
 solana-client = "=1.14.12"
 solana-logger = "=1.14.12"
 solana-sdk = "=1.14.12"
 solana-program = "=1.14.12"
-=======
-solana-clap-utils = "=1.16.3"
-solana-cli-config = "=1.16.3"
-solana-client = "=1.16.3"
-solana-logger = "=1.16.3"
-solana-sdk = "=1.16.3"
-solana-program = "=1.16.3"
->>>>>>> 029b433f
 spl-token-lending = { version = "0.2", path="../program", features = [ "no-entrypoint" ] }
 spl-token = { version = "4.0", path="../../token/program", features = [ "no-entrypoint" ]  }
 
