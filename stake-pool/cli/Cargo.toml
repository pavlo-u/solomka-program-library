[package]
authors = ["Solana Labs Maintainers <maintainers@solanalabs.com>"]
description = "SPL-Stake-Pool Command-line Utility"
edition = "2021"
homepage = "https://spl.solana.com/stake-pool"
license = "Apache-2.0"
name = "spl-stake-pool-cli"
repository = "https://github.com/solana-labs/solana-program-library"
version = "0.7.0"

[dependencies]
borsh = "0.10"
clap = "2.33.3"
serde = "1.0.183"
serde_derive = "1.0.130"
<<<<<<< HEAD
serde_json = "1.0.96"
solana-account-decoder = "=1.14.12"
solana-clap-utils = "=1.14.12"
solomka-cli-config = "=1.14.12"
solana-cli-output = "=1.14.12"
solana-client = "=1.14.12"
solana-logger = "=1.14.12"
solana-program = "=1.14.12"
solana-remote-wallet = "=1.14.12"
solana-sdk = "=1.14.12"
spl-associated-token-account = { version = "=1.1.3", path="../../associated-token-account/program", features = [ "no-entrypoint" ] }
=======
serde_json = "1.0.104"
solana-account-decoder = "=1.16.3"
solana-clap-utils = "=1.16.3"
solana-cli-config = "=1.16.3"
solana-cli-output = "=1.16.3"
solana-client = "=1.16.3"
solana-logger = "=1.16.3"
solana-program = "=1.16.3"
solana-remote-wallet = "=1.16.3"
solana-sdk = "=1.16.3"
spl-associated-token-account = { version = "=2.0", path="../../associated-token-account/program", features = [ "no-entrypoint" ] }
>>>>>>> 029b433f
spl-stake-pool = { version = "=0.7.0", path="../program", features = [ "no-entrypoint" ] }
spl-token = { version = "=4.0", path="../../token/program", features = [ "no-entrypoint" ]  }
bs58 = "0.4.0"
bincode = "1.3.1"

[[bin]]
name = "spl-stake-pool"
path = "src/main.rs"<|MERGE_RESOLUTION|>--- conflicted
+++ resolved
@@ -13,7 +13,6 @@
 clap = "2.33.3"
 serde = "1.0.183"
 serde_derive = "1.0.130"
-<<<<<<< HEAD
 serde_json = "1.0.96"
 solana-account-decoder = "=1.14.12"
 solana-clap-utils = "=1.14.12"
@@ -25,19 +24,6 @@
 solana-remote-wallet = "=1.14.12"
 solana-sdk = "=1.14.12"
 spl-associated-token-account = { version = "=1.1.3", path="../../associated-token-account/program", features = [ "no-entrypoint" ] }
-=======
-serde_json = "1.0.104"
-solana-account-decoder = "=1.16.3"
-solana-clap-utils = "=1.16.3"
-solana-cli-config = "=1.16.3"
-solana-cli-output = "=1.16.3"
-solana-client = "=1.16.3"
-solana-logger = "=1.16.3"
-solana-program = "=1.16.3"
-solana-remote-wallet = "=1.16.3"
-solana-sdk = "=1.16.3"
-spl-associated-token-account = { version = "=2.0", path="../../associated-token-account/program", features = [ "no-entrypoint" ] }
->>>>>>> 029b433f
 spl-stake-pool = { version = "=0.7.0", path="../program", features = [ "no-entrypoint" ] }
 spl-token = { version = "=4.0", path="../../token/program", features = [ "no-entrypoint" ]  }
 bs58 = "0.4.0"
