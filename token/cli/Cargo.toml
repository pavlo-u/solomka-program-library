[package]
authors = ["Solana Labs Maintainers <maintainers@solanalabs.com>"]
description = "SPL-Token Command-line Utility"
edition = "2021"
homepage = "https://spl.solana.com/token"
license = "Apache-2.0"
name = "spl-token-cli"
repository = "https://github.com/solana-labs/solana-program-library"
version = "3.0.0"

[build-dependencies]
walkdir = "2"

[dependencies]
clap = "2.33.3"
console = "0.15.7"
serde = "1.0.183"
serde_derive = "1.0.103"
<<<<<<< HEAD
serde_json = "1.0.96"
solana-account-decoder = "=1.14.12"
solana-clap-utils = "=1.14.12"
solomka-cli-config = "=1.14.12"
solana-cli-output = "=1.14.12"
solana-client = "=1.14.12"
solana-logger = "=1.14.12"
solana-remote-wallet = "=1.14.12"
solana-sdk = "=1.14.12"
solana-transaction-status = "=1.14.12"
spl-token = { version = "3.5", path="../program", features = [ "no-entrypoint" ] }
spl-token-2022 = { version = "0.6", path="../program-2022", features = [ "no-entrypoint" ] }
=======
serde_json = "1.0.104"
solana-account-decoder = "=1.16.3"
solana-clap-utils = "=1.16.3"
solana-cli-config = "=1.16.3"
solana-cli-output = "=1.16.3"
solana-client = "=1.16.3"
solana-logger = "=1.16.3"
solana-remote-wallet = "=1.16.3"
solana-sdk = "=1.16.3"
solana-transaction-status = "=1.16.3"
spl-token = { version = "4.0", path="../program", features = [ "no-entrypoint" ] }
spl-token-2022 = { version = "0.7", path="../program-2022", features = [ "no-entrypoint" ] }
>>>>>>> 029b433f
spl-token-client = { version = "0.5", path="../client" }
spl-associated-token-account = { version = "2.0", path="../../associated-token-account/program", features = [ "no-entrypoint" ] }
spl-memo = { version = "4.0.0", path="../../memo/program", features = ["no-entrypoint"] }
strum = "0.25"
strum_macros = "0.25"
tokio = "1.14"

[dev-dependencies]
solana-test-validator = "=1.16.3"
assert_cmd = "2.0.12"
serial_test = "2.0.0"
tempfile = "3.7.1"

[[bin]]
name = "spl-token"
path = "src/main.rs"<|MERGE_RESOLUTION|>--- conflicted
+++ resolved
@@ -16,7 +16,6 @@
 console = "0.15.7"
 serde = "1.0.183"
 serde_derive = "1.0.103"
-<<<<<<< HEAD
 serde_json = "1.0.96"
 solana-account-decoder = "=1.14.12"
 solana-clap-utils = "=1.14.12"
@@ -29,20 +28,6 @@
 solana-transaction-status = "=1.14.12"
 spl-token = { version = "3.5", path="../program", features = [ "no-entrypoint" ] }
 spl-token-2022 = { version = "0.6", path="../program-2022", features = [ "no-entrypoint" ] }
-=======
-serde_json = "1.0.104"
-solana-account-decoder = "=1.16.3"
-solana-clap-utils = "=1.16.3"
-solana-cli-config = "=1.16.3"
-solana-cli-output = "=1.16.3"
-solana-client = "=1.16.3"
-solana-logger = "=1.16.3"
-solana-remote-wallet = "=1.16.3"
-solana-sdk = "=1.16.3"
-solana-transaction-status = "=1.16.3"
-spl-token = { version = "4.0", path="../program", features = [ "no-entrypoint" ] }
-spl-token-2022 = { version = "0.7", path="../program-2022", features = [ "no-entrypoint" ] }
->>>>>>> 029b433f
 spl-token-client = { version = "0.5", path="../client" }
 spl-associated-token-account = { version = "2.0", path="../../associated-token-account/program", features = [ "no-entrypoint" ] }
 spl-memo = { version = "4.0.0", path="../../memo/program", features = ["no-entrypoint"] }
