--- conflicted
+++ resolved
@@ -13,7 +13,6 @@
 [dependencies]
 clap = { version = "3", features = ["cargo"] }
 futures-util = "0.3.28"
-<<<<<<< HEAD
 solana-clap-v3-utils = "1.14.12"
 solomka-cli-config = "1.14.12"
 solana-client = "1.14.12"
@@ -23,17 +22,6 @@
 spl-associated-token-account = { version = "1.1", path = "../../associated-token-account/program", features = ["no-entrypoint"] }
 spl-token = { version = "3.5", path = "../../token/program", features = ["no-entrypoint"] }
 spl-token-2022 = { version = "0.6", path = "../../token/program-2022", features = ["no-entrypoint"] }
-=======
-solana-clap-v3-utils = "1.16.3"
-solana-cli-config = "1.16.3"
-solana-client = "1.16.3"
-solana-logger = "1.16.3"
-solana-remote-wallet = "1.16.3"
-solana-sdk = "1.16.3"
-spl-associated-token-account = { version = "2.0", path = "../../associated-token-account/program", features = ["no-entrypoint"] }
-spl-token = { version = "4.0", path = "../../token/program", features = ["no-entrypoint"] }
-spl-token-2022 = { version = "0.7", path = "../../token/program-2022", features = ["no-entrypoint"] }
->>>>>>> 029b433f
 spl-token-client = { version = "0.5", path = "../../token/client" }
 spl-token-upgrade = { version = "0.1", path = "../program", features = ["no-entrypoint"] }
 tokio = { version = "1", features = ["full"] }
